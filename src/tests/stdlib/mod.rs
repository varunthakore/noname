--- conflicted
+++ resolved
@@ -58,17 +58,13 @@
     let mut sources = Sources::new();
     let mut tast = TypeChecker::new();
     let mut node_id = 0;
-<<<<<<< HEAD
     node_id = init_stdlib_dep(
         &mut sources,
         &mut tast,
         node_id,
-        "src/stdlib/native/",
+        STDLIB_DIRECTORY,
         &mut None,
     );
-=======
-    node_id = init_stdlib_dep(&mut sources, &mut tast, node_id, STDLIB_DIRECTORY);
->>>>>>> 83e3491f
 
     let this_module = None;
     let _node_id = typecheck_next_file(
