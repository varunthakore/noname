--- conflicted
+++ resolved
@@ -565,17 +565,12 @@
                         | ExprKind::FieldAccess { .. }
                         | ExprKind::ArrayAccess { .. }
                 ) {
-<<<<<<< HEAD
                     Err(Error::new(
                         "parse_rhs - left bracket",
                         ErrorKind::UnexpectedError("an array access can only follow a variable"),
                         self.span,
                     ))?
-=======
-                    panic!("an array access can only follow a variable or another array access");
->>>>>>> bde1e37b
-                }
-
+                }
                 // array[idx]
                 //       ^^^
                 let idx = Expr::parse(ctx, tokens)?;
